module Main exposing (main)

import Browser
import Browser.Events exposing (onKeyDown, onKeyUp)
import Json.Decode as D exposing (Decoder, field, string)

import Html exposing (Html, div, text, br)
import Html.Attributes exposing (id, class)
import Html.Events exposing (onClick)
import Svg exposing (Svg, svg, rect)
import Svg.Attributes exposing (width, height, viewBox, x, y, fill)
import Time exposing (Posix, every, posixToMillis)
import Task exposing (perform)

import ListWrapper.Dict as Dict exposing (Dict)
import ListWrapper.Set as Set exposing (Set)

type alias Model =
<<<<<<< HEAD
    { score        : Dict Lane (List Notes)
    , visibleNotes : Dict Lane (List Notes)
    , holdEvaluation : Dict Lane ( Evaluation, Notes )
=======
    { pressedKey   : String
    , score        : LaneMap (List Notes)
    , elements     : List Control
    , visibleNotes : LaneMap (List Notes)
    , holdEvaluation : LaneMap ( Maybe Evaluation, Maybe Notes )
>>>>>>> 41b82fca
    , startTime : Int
    , spentTime : Int
    , bpm       : Int
    , isPressed : Set Lane
    , speed : Int
    , grades : List Evaluation
    , phase : Phase
    }

initialModel : Model
initialModel =
<<<<<<< HEAD
    { score        = Debug.log "initialScore" initialScore
=======
    { pressedKey   = ""
    , score        = initialScore
    , elements     = initialElements
>>>>>>> 41b82fca
    , visibleNotes = initialScore
    , holdEvaluation = Dict.empty
    , startTime = 0        --[ms]
    , spentTime = 0        --[ms]
    , bpm       = 60      --[beats/min]
    , isPressed = Set.empty
    , speed = 0
    , grades = []
    , phase = Play
    }

type Notes
    = Tap Int             --[beatUnit]
    | Hold Int Int        --[beatUnit]

<<<<<<< HEAD
type Lane
    = Left
    | MiddleLeft
    | MiddleRight
    | Right
=======
type Control
    = End Int             --[beatUnit]
    | ChangeBPM Int Int   --[beat/min] [beatUnit]
>>>>>>> 41b82fca

beatUnit = 120 -- [ / beat]

initialScore =
    Dict.fromList
        [ ( Left, [ Hold 180 240, Tap 360, Tap 520, Tap 800 ] )
        , ( MiddleLeft, [ Tap 400, Tap 560, Tap 760 ] )
        , ( MiddleRight, [ Tap 440, Tap 600, Tap 720 ] )
        , ( Right, [ Tap 480, Tap 640, Tap 680, Tap 800 ] )
        ]

initialElements =
    (End 920)::
    [ ChangeBPM 120 0
    , ChangeBPM 60 240
    ]

type Msg
    = Pressed Lane
    | Released Lane
    | Tick Posix
    | Start Posix
    | None

type Evaluation
    = CriticalPerfect         --100%(+1)
    | Perfect                 --100%
    | Great                   -- 75%
    | Good                    -- 50%
    | Miss                    --  0%

type Phase
    = Play
    | Result


--Update--

update : Msg -> Model -> ( Model, Cmd Msg )
update msg model =
    case msg of
        Pressed lane ->
            ( model
                |> setLaneState lane True
                |> evaluate lane
            , Cmd.none
            )

        Released lane ->
            ( model
                |> setLaneState lane False
                |> holdEndEvaluate lane
            , Cmd.none
            )

        Tick posix ->
            let
                newModel = { model | spentTime = (posixToMillis posix) - model.startTime }
            in
                ( newModel
                    |> removeExpiredVisibleNotes
                    |> changePhase
                , Cmd.none
                )

        Start posix ->
            ( { model | startTime = posixToMillis posix }
            , Cmd.none
            )

        None ->
            ( model
            , Cmd.none
            )

changePhase : Model -> Model
changePhase model =
    let
<<<<<<< HEAD
        allNotesNumber =
            model.score
                |> Dict.values
                |> List.map List.length
                |> List.sum

        evaluatedNotes =
            model.grades
                |> List.length
=======
        spentTimeInBeats = getSpentTimeInBeats model
        chooseEndElement control =
            case control of
                End _ -> True
                _ -> False

        endTime =
            model.elements
                |> List.filter chooseEndElement
                |> List.head

        newPhase =
            case endTime of
                Just (End endBeatUnit) ->
                    if endBeatUnit < spentTimeInBeats
                        then Result
                        else Play
                _ -> Play
>>>>>>> 41b82fca

    in
        { model | phase = newPhase }

getSpentTimeInBeats model = model.spentTime * model.bpm // 60 * beatUnit // 1000

removeExpiredVisibleNotes : Model -> Model
removeExpiredVisibleNotes model =
    let
        spentTimeInBeats = getSpentTimeInBeats model

        notesTimeCheck : Notes -> Bool
        notesTimeCheck notes=
            case notes of
                Tap time->
                    ( spentTimeInBeats - time > 120 )
                Hold start end->
                    ( spentTimeInBeats - end > 120 )

        listNotesUpdater oldNotes = listNotesUpdaterHelp oldNotes []
        listNotesUpdaterHelp : List Notes -> List Notes -> List Notes
        listNotesUpdaterHelp newNotes oldNotes =
            case oldNotes of
                [] -> newNotes
                hd :: tl ->
                    listNotesUpdaterHelp
                        (if (notesTimeCheck hd) then (hd :: newNotes) else newNotes) tl

        newVisibleNotes =
            model.visibleNotes
                |> Dict.toList
                |> List.map (\( lane, notes ) -> ( lane, listNotesUpdater notes ))
                |> Dict.fromList
    in
        { model | visibleNotes = newVisibleNotes }


evaluate : Lane -> Model -> Model
evaluate lane model =
    let
        beatUnitToMillis beatUnits = beatUnits * 1000 * 60 // model.bpm // beatUnit
        timeError beatUnits = abs (beatUnitToMillis beatUnits - model.spentTime)

        msToEvaluation : Int -> Notes -> Maybe Evaluation
        msToEvaluation pressedTime notes =
            case notes of
                Tap notesTime ->
                    if (timeError notesTime<=33) then Just CriticalPerfect
                    else if (timeError notesTime<=50) then Just Perfect
                    else if (timeError notesTime<=100) then Just Great
                    else if (timeError notesTime<=200) then Just Good
                    else if (timeError notesTime<=400) then Just Miss
                    else Nothing
                Hold start end ->
                    if (timeError start<=33) then Just CriticalPerfect
                    else if (timeError start<=50) then Just Perfect
                    else if (timeError start<=100) then Just Great
                    else if (timeError start<=200) then Just Good
                    else if (timeError start<=400) then Just Miss
                    else Nothing

        noteToError note =
            case note of
                Tap n -> timeError n
                Hold start end -> timeError start

        sortedNotes =
            model.visibleNotes
                |> Dict.get lane
                |> Maybe.withDefault []
                |> List.sortBy noteToError

        decideNoteForEvaluating = List.head sortedNotes

        newVisibleNotes =
            case decideNoteForEvaluating of
                Just (Hold _ _) ->
                    model.visibleNotes
                        |> Dict.get lane
                        |> Maybe.withDefault []

                _ -> List.drop 1 sortedNotes

        holdForEvaluating =
            decideNoteForEvaluating
                |> Maybe.andThen (\hold -> msToEvaluation model.spentTime hold
                    |> Maybe.map (\grade -> ( grade, hold )))

    in
        case holdForEvaluating of
            Nothing -> model
            Just ( grade, hold ) -> { model
                | grades = grade :: model.grades
                , visibleNotes =
                    model.visibleNotes
                        |> Dict.insert lane newVisibleNotes
                , holdEvaluation =
                    model.holdEvaluation
                        |> Dict.insert lane ( grade, hold )
                }

holdEndEvaluate : Lane -> Model -> Model
holdEndEvaluate lane model =
    let
        beatUnitToMillis beatUnits = beatUnits * 1000 * 60 // model.bpm // beatUnit
        timeError beatUnits = abs (beatUnitToMillis beatUnits - model.spentTime)

        msToEvaluation : ( Evaluation, Notes ) -> Maybe Evaluation
        msToEvaluation holdNotes =
            case holdNotes of
                ( evaluation, Hold start end ) ->
                    if (timeError end <= 200)
                    then
                        Just evaluation
                    else
                        if (timeError end <= 400)
                        then Just Miss
                        else Nothing
                _ -> Nothing

        evaluateResult =
            model.holdEvaluation
                |> Dict.get lane
                |> Maybe.andThen msToEvaluation

        visibleNotesUpdater value =
            case ( value, Dict.get lane model.holdEvaluation) of
                ( Just list, Just ( _, hold ) )  ->
                    list
                        |> List.filter ((/=) hold)
                        |> Just

                ( old, _ ) ->
                    old
    in
        { model |
          visibleNotes =
            model.visibleNotes
                |> Dict.update lane visibleNotesUpdater
        , holdEvaluation =
            model.holdEvaluation
                |> Dict.remove lane
        , grades =
            case evaluateResult of
                Nothing -> model.grades
                Just ev -> ev :: model.grades
        }


setLaneState: Lane -> Bool -> Model -> Model
setLaneState lane bool model =
    { model | isPressed = model.isPressed
        |> if bool then Set.insert lane else Set.remove lane }


--View--

view : Model -> Html Msg
view model =
    let
        spentTimeInBeats = getSpentTimeInBeats model

        drawNotes =
            model.visibleNotes
                |> Dict.toList
                |> List.concatMap (\( lane, notes ) -> notes
                    |> List.concatMap (drawNote spentTimeInBeats lane))

        changeLaneColor =
            model.isPressed
                |> Set.toList
                |> List.concatMap drawPressedLane

        rackOfHold =
            model.holdEvaluation
                |> Dict.keys
                |> List.concatMap drawRackOfHold

        viewSvg =
             svg[](List.concat
                [ changeLaneColor
                , drawNotes
                , rackOfHold
                , drawJudgeLine
                ])

        viewGrades : Html Msg
        viewGrades  =
            let
                evaruationToString ev =
                    case ev of
                        CriticalPerfect -> "CriticalPerfect"
                        Perfect         -> "Perfect"
                        Great           -> "Great"
                        Good            -> "Good"
                        Miss            -> "Miss"

                viewEvaluation ev =
                    [ text <| (evaruationToString ev) ++ " : "
                    , model.grades
                        |> List.filter ((==) ev)
                        |> List.length
                        |> String.fromInt
                        |> text
                    , br[][]
                    ]
            in
                div[]
                    <| List.append
                    [ text "Result"
                    , br[][]
                    ]
                    (
                        [CriticalPerfect, Perfect, Great, Good, Miss]
                            |> List.map viewEvaluation
                            |> List.concat
                    )

    in
        case model.phase of
            Play ->
                div [][ viewSvg, br[][] ]
            Result ->
                div [][ viewGrades ]

pixelPerBeatUnit = 1 -- [px / beatUnit]
judgeLine = 120 -- [px]

lanePosition lane = -- [px]
    case lane of
        Left        -> 0
        MiddleLeft  -> 50
        MiddleRight -> 100
        Right       -> 150

laneColor lane =
    case lane of
        Left        -> "Blue"
        MiddleLeft  -> "Red"
        MiddleRight -> "Red"
        Right       -> "Blue"

drawNote : Int -> Lane -> Notes -> List (Svg Msg) -- 現在の拍[beat unit], レーン, ノーツ
drawNote now lane note =
    case note of
        Tap at ->
            [ rect
                [ x <| String.fromInt <| lanePosition lane
                , y <| String.fromInt (judgeLine - ((at - now) * pixelPerBeatUnit))
                , width "50"
                , height "5"
                , fill <| laneColor lane
                ]
                []
            ]

        Hold start end ->
            [ rect
                [ x <| String.fromInt <| lanePosition lane
                , y <| String.fromInt <| (judgeLine - ((start - now) * pixelPerBeatUnit))
                , width "50"
                , height "5"
                , fill <| laneColor lane
                ]
                []
                , rect
                [ x <| String.fromInt <| lanePosition lane
                , y <| String.fromInt <| (judgeLine - ((end - now) * pixelPerBeatUnit))
                , width "50"
                , height "5"
                , fill <| laneColor lane
                ]
                []
                , rect
                [ x <| String.fromInt <| (lanePosition lane) + 5
                , y <| String.fromInt <| (judgeLine - ((end - now) * pixelPerBeatUnit))
                , width "40"
                , height <| String.fromInt <| (end - start) * pixelPerBeatUnit
                , fill <| laneColor lane
                ]
                []
            ]

drawRackOfHold : Lane -> List (Svg Msg)
drawRackOfHold lane =
    [ rect
        [ x (lane |> lanePosition |> String.fromInt)
        , y (judgeLine + 2 |> String.fromInt)
        , width "50"
        , height "35"
        , fill "white"
        ][]
    ]

drawPressedLane : Lane -> List (Svg Msg)
drawPressedLane lane =
    [ rect
        [ x (lane |> lanePosition |> String.fromInt)
        , y "0"
        , width "50"
        , height (judgeLine |> String.fromInt)
        , fill "orange"
        ]
        []
    ]

drawJudgeLine =
    [ rect
        [ x "0"
        , y (judgeLine |> String.fromInt)
        , width "200"
        , height "2"
        , fill "black"
        ]
        []
    ]


-- SUBSCRIPTIONS

subscriptions : Model -> Sub Msg
subscriptions model =
    Sub.batch
        [ onKeyDown keyDownDecoder
        , onKeyUp keyUpDecoder
        , Time.every 16 Tick
        ]

keyDownDecoder =
    (field "key" string)
        |> D.map stringToLane
        |> D.map (Maybe.map Pressed >> Maybe.withDefault None)

keyUpDecoder =
    (field "key" string)
        |> D.map stringToLane
        |> D.map (Maybe.map Released >> Maybe.withDefault None)

stringToLane : String -> Maybe Lane
stringToLane str =
    case str of
        "f" -> Just Left
        "g" -> Just MiddleLeft
        "h" -> Just MiddleRight
        "j" -> Just Right
        _   -> Nothing



--Main--

main : Program () Model Msg
main =
    Browser.element
        { init = \_->(initialModel, perform Start Time.now )
        , view = view
        , update = update
        , subscriptions = subscriptions
        }<|MERGE_RESOLUTION|>--- conflicted
+++ resolved
@@ -16,17 +16,10 @@
 import ListWrapper.Set as Set exposing (Set)
 
 type alias Model =
-<<<<<<< HEAD
     { score        : Dict Lane (List Notes)
     , visibleNotes : Dict Lane (List Notes)
     , holdEvaluation : Dict Lane ( Evaluation, Notes )
-=======
-    { pressedKey   : String
-    , score        : LaneMap (List Notes)
     , elements     : List Control
-    , visibleNotes : LaneMap (List Notes)
-    , holdEvaluation : LaneMap ( Maybe Evaluation, Maybe Notes )
->>>>>>> 41b82fca
     , startTime : Int
     , spentTime : Int
     , bpm       : Int
@@ -38,13 +31,8 @@
 
 initialModel : Model
 initialModel =
-<<<<<<< HEAD
-    { score        = Debug.log "initialScore" initialScore
-=======
-    { pressedKey   = ""
-    , score        = initialScore
+    { score        = initialScore
     , elements     = initialElements
->>>>>>> 41b82fca
     , visibleNotes = initialScore
     , holdEvaluation = Dict.empty
     , startTime = 0        --[ms]
@@ -60,17 +48,15 @@
     = Tap Int             --[beatUnit]
     | Hold Int Int        --[beatUnit]
 
-<<<<<<< HEAD
 type Lane
     = Left
     | MiddleLeft
     | MiddleRight
     | Right
-=======
+
 type Control
     = End Int             --[beatUnit]
     | ChangeBPM Int Int   --[beat/min] [beatUnit]
->>>>>>> 41b82fca
 
 beatUnit = 120 -- [ / beat]
 
@@ -149,17 +135,6 @@
 changePhase : Model -> Model
 changePhase model =
     let
-<<<<<<< HEAD
-        allNotesNumber =
-            model.score
-                |> Dict.values
-                |> List.map List.length
-                |> List.sum
-
-        evaluatedNotes =
-            model.grades
-                |> List.length
-=======
         spentTimeInBeats = getSpentTimeInBeats model
         chooseEndElement control =
             case control of
@@ -178,7 +153,6 @@
                         then Result
                         else Play
                 _ -> Play
->>>>>>> 41b82fca
 
     in
         { model | phase = newPhase }
